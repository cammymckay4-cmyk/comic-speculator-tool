--- conflicted
+++ resolved
@@ -9,15 +9,11 @@
   publisher: string
   cover_image: string
   market_value: number
-<<<<<<< HEAD
-=======
   variant_description?: string
->>>>>>> a8ca1031
   is_key_issue?: boolean
   key_notes?: string
   page_count?: number
   notes?: string
-  variant_description?: string
   created_at: string
   updated_at: string
 }
@@ -49,11 +45,7 @@
     publishDate: new Date().toISOString(),
     coverImage: entry.comic.cover_image,
     creators: [], // This should be populated from your schema
-<<<<<<< HEAD
-    format: (entry.comic.variant_description as ComicFormat) || 'single-issue', // Use variant_description for format
-=======
-    format: (entry.comic.variant_description as any) || 'single-issue',
->>>>>>> a8ca1031
+    format: (entry.comic.variant_description as ComicFormat) || 'single-issue',
     isVariant: false,
     isKeyIssue: entry.comic.is_key_issue || false,
     keyNotes: entry.comic.key_notes,
@@ -137,13 +129,9 @@
         publisher,
         cover_image,
         market_value,
-<<<<<<< HEAD
-=======
         variant_description,
->>>>>>> a8ca1031
         is_key_issue,
         key_notes,
-        variant_description,
         created_at,
         updated_at
       )
@@ -366,13 +354,9 @@
         publisher,
         cover_image,
         market_value,
-<<<<<<< HEAD
-=======
         variant_description,
->>>>>>> a8ca1031
         is_key_issue,
         key_notes,
-        variant_description,
         created_at,
         updated_at
       )
@@ -467,11 +451,7 @@
     title: comicData.title,
     issue: comicData.issueNumber,
     publisher: comicData.publisher,
-<<<<<<< HEAD
-    variant_description: comicData.format, // Save format value to variant_description
-=======
     variant_description: comicData.format,
->>>>>>> a8ca1031
     market_value: comicData.estimatedValue || 0,
     cover_image: comicData.coverImageUrl || '',
     is_key_issue: comicData.isKeyIssue,
@@ -530,13 +510,9 @@
         publisher,
         cover_image,
         market_value,
-<<<<<<< HEAD
-=======
         variant_description,
->>>>>>> a8ca1031
         is_key_issue,
         key_notes,
-        variant_description,
         created_at,
         updated_at
       )
@@ -625,13 +601,9 @@
         publisher,
         cover_image,
         market_value,
-<<<<<<< HEAD
-=======
         variant_description,
->>>>>>> a8ca1031
         is_key_issue,
         key_notes,
-        variant_description,
         created_at,
         updated_at
       )
@@ -710,13 +682,9 @@
         publisher,
         cover_image,
         market_value,
-<<<<<<< HEAD
-=======
         variant_description,
->>>>>>> a8ca1031
         is_key_issue,
         key_notes,
-        variant_description,
         created_at,
         updated_at
       )
@@ -791,17 +759,13 @@
       publisher,
       cover_image,
       market_value,
-<<<<<<< HEAD
-=======
       variant_description,
->>>>>>> a8ca1031
       is_key_issue,
       key_notes,
       page_count,
       created_at,
       updated_at,
-      notes,
-      variant_description
+      notes
     `)
     .eq('id', comicId)
     .single()
@@ -821,23 +785,18 @@
     issue: data.issue,
     issueNumber: parseInt(data.issue.replace('#', '')) || 0,
     publisher: data.publisher,
-    publishDate: data.created_at || new Date().toISOString(), // Use created_at as publish date for now
+    publishDate: data.created_at || new Date().toISOString(),
     coverImage: data.cover_image || '',
-    creators: [], // You may want to add creator data from your schema
-    description: data.notes || '', // Use notes field as description
+    creators: [],
+    description: data.notes || '',
     pageCount: data.page_count || undefined,
-<<<<<<< HEAD
-    format: (data.variant_description as ComicFormat) || 'single-issue', // Use variant_description as format
-    isVariant: !!data.variant_description, // True if has variant description
+    format: (data.variant_description as ComicFormat) || 'single-issue',
+    isVariant: !!data.variant_description,
     variantDescription: data.variant_description || undefined,
-=======
-    format: (data.variant_description as any) || 'single-issue',
-    isVariant: false,
->>>>>>> a8ca1031
     isKeyIssue: data.is_key_issue || false,
     keyNotes: data.key_notes || undefined,
-    storyArcs: [], // Default to empty array since column doesn't exist
-    characters: [], // Default to empty array since column doesn't exist
+    storyArcs: [],
+    characters: [],
     prices: [],
     marketValue: data.market_value || 0,
     lastUpdated: data.updated_at
@@ -871,13 +830,9 @@
           publisher,
           cover_image,
           market_value,
-<<<<<<< HEAD
-=======
           variant_description,
->>>>>>> a8ca1031
           is_key_issue,
           key_notes,
-          variant_description,
           created_at,
           updated_at
         )
@@ -923,13 +878,9 @@
         publisher,
         cover_image,
         market_value,
-<<<<<<< HEAD
-=======
         variant_description,
->>>>>>> a8ca1031
         is_key_issue,
         key_notes,
-        variant_description,
         created_at,
         updated_at
       )
